--- conflicted
+++ resolved
@@ -8,12 +8,9 @@
 # ##-- stdlib imports
 import datetime
 import enum
-<<<<<<< HEAD
-=======
 # import abc
 # import datetime
 # import enum
->>>>>>> 94526954
 import functools as ftz
 import importlib
 import itertools as itz
@@ -23,11 +20,6 @@
 import time
 import types
 from collections import ChainMap
-<<<<<<< HEAD
-=======
-# from copy import deepcopy
-# from dataclasses import InitVar, dataclass, field
->>>>>>> 94526954
 from typing import (TYPE_CHECKING, Any, Callable, ClassVar, Final, Generator,
                     Generic, Iterable, Iterator, Mapping, Match,
                     MutableMapping, Protocol, Sequence, Tuple, TypeAlias,
@@ -36,21 +28,12 @@
 from uuid import UUID, uuid1
 
 # ##-- end stdlib imports
-<<<<<<< HEAD
 
 # ##-- 3rd party imports
 import tomlguard
 from jgdv.structs.code_ref import CodeReference
 from jgdv.util.time_ctx import TimeCtx
 
-=======
-
-# ##-- 3rd party imports
-import tomlguard
-from jgdv.structs.code_ref import CodeReference
-from jgdv.util.time_ctx import TimeCtx
-
->>>>>>> 94526954
 # ##-- end 3rd party imports
 
 # ##-- 1st party imports

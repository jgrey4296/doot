--- conflicted
+++ resolved
@@ -100,10 +100,7 @@
             if action_spec.ctor is not None:
                 ctor_name = action_spec.ctor
                 action_spec.set_function(self.import_class(ctor_name))
-<<<<<<< HEAD
-=======
                 continue
->>>>>>> fbafbac7
 
             assert(action_spec.ctor is None), action_spec
             action_spec.set_function(self.action_ctor)
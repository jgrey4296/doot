--- conflicted
+++ resolved
@@ -387,11 +387,7 @@
             case list():
                 action_spec = DootActionSpec(
                     args=data,
-<<<<<<< HEAD
-                    fun=fu if callable(fun) else None
-=======
                     fun=fun if callable(fun) else None
->>>>>>> fbafbac7
                     )
                 return action_spec
 
